/*
 * Copyright 2017 Google Inc.
 *
 * Licensed under the Apache License, Version 2.0 (the "License");
 * you may not use this file except in compliance with the License.
 * You may obtain a copy of the License at
 *
 *     http://www.apache.org/licenses/LICENSE-2.0
 *
 * Unless required by applicable law or agreed to in writing, software
 * distributed under the License is distributed on an "AS IS" BASIS,
 * WITHOUT WARRANTIES OR CONDITIONS OF ANY KIND, either express or implied.
 * See the License for the specific language governing permissions and
 * limitations under the License.
 */

package com.google.cloud.tools.eclipse.util.io;

import com.google.api.client.http.ByteArrayContent;
import com.google.api.client.http.GenericUrl;
import com.google.api.client.http.HttpContent;
import com.google.api.client.http.HttpHeaders;
import com.google.api.client.http.HttpMediaType;
import com.google.api.client.http.HttpRequest;
import com.google.api.client.http.HttpResponse;
import com.google.api.client.http.HttpTransport;
import com.google.api.client.http.MultipartContent;
import com.google.api.client.http.javanet.NetHttpTransport;
import com.google.cloud.tools.eclipse.util.CloudToolsInfo;
import com.google.common.annotations.VisibleForTesting;
import com.google.common.net.UrlEscapers;
import java.io.IOException;
import java.io.OutputStream;
import java.net.HttpURLConnection;
import java.net.URL;
import java.nio.charset.StandardCharsets;
import java.util.Map;

public class HttpUtil {

  public static final int DEFAULT_CONNECT_TIMEOUT_MS = 3000;
  public static final int DEFAULT_READ_TIMEOUT_MS = 3000;

  private static final String MULTIPART_BOUNDARY =
      "---------------------------45224ee4-f3c1-4b23-8df1-4012f722218c"; // some random UUID

<<<<<<< HEAD
  private static HttpTransport transport = new NetHttpTransport();
=======
  private static final HttpTransport transport = new NetHttpTransport();
>>>>>>> 71e5e47b

  public static int sendPostMultipart(String urlString, Map<String, String> parameters)
      throws IOException {

    MultipartContent postBody = new MultipartContent()
        .setMediaType(new HttpMediaType("multipart/form-data"));
    postBody.setBoundary(MULTIPART_BOUNDARY);

    for (Map.Entry<String, String> entry : parameters.entrySet()) {
      HttpContent partContent = ByteArrayContent.fromString(  // uses UTF-8 internally
          null /* part Content-Type */, entry.getValue());
      HttpHeaders partHeaders = new HttpHeaders()
          .set("Content-Disposition",  "form-data; name=\"" + entry.getKey() + "\"");

      postBody.addPart(new MultipartContent.Part(partHeaders, partContent));
    }

    GenericUrl url = new GenericUrl(new URL(urlString));
    HttpRequest request = transport.createRequestFactory().buildPostRequest(url, postBody);
    request.setHeaders(new HttpHeaders().setUserAgent(CloudToolsInfo.USER_AGENT));
    request.setConnectTimeout(DEFAULT_CONNECT_TIMEOUT_MS);
    request.setReadTimeout(DEFAULT_READ_TIMEOUT_MS);

    HttpResponse response = request.execute();
    return response.getStatusCode();
  }

  public static int sendPost(String urlString, Map<String, String> parameters) throws IOException {
    String parametersString = getParametersString(parameters);

    HttpURLConnection connection = null;
    try {
      URL url = new URL(urlString);
      connection = (HttpURLConnection) url.openConnection();
      connection.setDoOutput(true);
      connection.setRequestMethod("POST");
      // This prevent Analytics from identifying our pings as spam.
      connection.setRequestProperty("User-Agent", CloudToolsInfo.USER_AGENT);
      connection.setConnectTimeout(DEFAULT_CONNECT_TIMEOUT_MS);
      connection.setReadTimeout(DEFAULT_READ_TIMEOUT_MS);
      byte[] bytesToWrite = parametersString.getBytes(StandardCharsets.UTF_8);
      connection.setFixedLengthStreamingMode(bytesToWrite.length);

      try (OutputStream out = connection.getOutputStream()) {
        out.write(bytesToWrite);
        out.flush();
      }
      return connection.getResponseCode();
    } finally {
      if (connection != null) {
        connection.disconnect();
      }
    }
  }

  @VisibleForTesting
  static String getParametersString(Map<String, String> parametersMap) {
    StringBuilder resultBuilder = new StringBuilder();
    boolean ampersandNeeded = false;
    for (Map.Entry<String, String> entry : parametersMap.entrySet()) {
      if (ampersandNeeded) {
        resultBuilder.append('&');
      } else {
        ampersandNeeded = true;
      }
      resultBuilder.append(entry.getKey());
      resultBuilder.append('=');
      resultBuilder.append(UrlEscapers.urlFormParameterEscaper().escape(entry.getValue()));
    }
    return resultBuilder.toString();
  }
}<|MERGE_RESOLUTION|>--- conflicted
+++ resolved
@@ -44,11 +44,7 @@
   private static final String MULTIPART_BOUNDARY =
       "---------------------------45224ee4-f3c1-4b23-8df1-4012f722218c"; // some random UUID
 
-<<<<<<< HEAD
-  private static HttpTransport transport = new NetHttpTransport();
-=======
   private static final HttpTransport transport = new NetHttpTransport();
->>>>>>> 71e5e47b
 
   public static int sendPostMultipart(String urlString, Map<String, String> parameters)
       throws IOException {
