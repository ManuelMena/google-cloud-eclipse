--- conflicted
+++ resolved
@@ -1,11 +1,7 @@
 <?xml version="1.0" encoding="UTF-8" standalone="no"?>
 <?pde?>
 <!-- generated with https://github.com/mbarbero/fr.obeo.releng.targetplatform -->
-<<<<<<< HEAD
-<target name="GCP for Eclipse Oxygen" sequenceNumber="1484337734">
-=======
 <target name="GCP for Eclipse Oxygen" sequenceNumber="1486144192">
->>>>>>> 54421869
   <locations>
     <location includeMode="planner" includeAllPlatforms="false" includeSource="true" includeConfigurePhase="false" type="InstallableUnit">
       <unit id="org.eclipse.license.feature.group" version="1.0.1.v20140414-1359"/>
@@ -22,22 +18,14 @@
       <unit id="org.eclipse.jpt.jpa.feature.feature.group" version="3.5.0.v201610131832"/>
       <unit id="org.eclipse.datatools.sdk.feature.feature.group" version="1.14.0.201701131441"/>
       <unit id="org.eclipse.swtbot.eclipse.feature.group" version="2.5.0.201609021837"/>
-<<<<<<< HEAD
       <unit id="org.eclipse.epp.logging.aeri.feature.feature.group" version="2.0.3.v20161205-0933"/>
       <unit id="org.eclipse.epp.logging.aeri.feature.source.feature.group" version="2.0.3.v20161205-0933"/>
-      <unit id="org.eclipse.jetty.http" version="9.3.14.v20161028"/>
-      <unit id="org.eclipse.jetty.servlet" version="9.3.14.v20161028"/>
-      <unit id="org.eclipse.jetty.server" version="9.3.14.v20161028"/>
-      <unit id="org.eclipse.jetty.util" version="9.3.14.v20161028"/>
-      <unit id="ch.qos.logback.slf4j" version="1.0.7.v201505121915"/>
-      <repository location="http://download.eclipse.org/releases/oxygen"/>
-=======
       <unit id="org.eclipse.jetty.http" version="9.4.0.v20161208"/>
       <unit id="org.eclipse.jetty.servlet" version="9.4.0.v20161208"/>
       <unit id="org.eclipse.jetty.server" version="9.4.0.v20161208"/>
       <unit id="org.eclipse.jetty.util" version="9.4.0.v20161208"/>
+      <unit id="ch.qos.logback.slf4j" version="1.0.7.v201505121915"/>
       <repository location="http://download.eclipse.org/releases/oxygen/201702031000/"/>
->>>>>>> 54421869
     </location>
     <location includeMode="planner" includeAllPlatforms="false" includeSource="true" includeConfigurePhase="false" type="InstallableUnit">
       <unit id="org.eclipse.jst.web_sdk.feature.feature.group" version="3.8.0.v201701262152"/>
