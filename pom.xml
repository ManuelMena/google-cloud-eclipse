<?xml version="1.0" encoding="UTF-8"?>
<project xsi:schemaLocation="http://maven.apache.org/POM/4.0.0
                            http://maven.apache.org/xsd/maven-4.0.0.xsd"
    xmlns="http://maven.apache.org/POM/4.0.0"
    xmlns:xsi="http://www.w3.org/2001/XMLSchema-instance">
  <modelVersion>4.0.0</modelVersion>
  <groupId>com.google.cloud.tools.eclipse</groupId>
  <artifactId>trunk</artifactId>
  <version>0.1.0-SNAPSHOT</version>
  <packaging>pom</packaging>


  <name>Google Cloud Platform plugin for Eclipse</name>
  <description>
    An Eclipse plugin for building, debugging, and deploying Google
    Cloud Platform applications.
  </description>
  <url>https://github.com/GoogleCloudPlatform/google-cloud-eclipse</url>

  <organization>
    <name>Google Inc.</name>
    <url>https://www.google.com</url>
  </organization>

  <licenses>
    <license>
      <name>The Apache License, Version 2.0</name>
      <url>http://www.apache.org/licenses/LICENSE-2.0.txt</url>
    </license>
  </licenses>

  <modules>
    <module>gcp-repo</module>
    <module>features/com.google.cloud.tools.eclipse.suite.e45.feature</module>
    <module>features/com.google.cloud.tools.eclipse.3rdparty.feature</module>
    <module>features/com.google.licenses.apache_v2</module>
    <module>plugins/com.google.cloud.tools.eclipse.appengine.compat</module>
    <module>plugins/com.google.cloud.tools.eclipse.appengine.compat.test</module>
    <module>plugins/com.google.cloud.tools.eclipse.appengine.deploy</module>
    <module>plugins/com.google.cloud.tools.eclipse.appengine.deploy.test</module>
    <module>plugins/com.google.cloud.tools.eclipse.appengine.deploy.ui</module>
    <module>plugins/com.google.cloud.tools.eclipse.appengine.deploy.ui.test</module>
    <module>plugins/com.google.cloud.tools.eclipse.appengine.facets</module>
    <module>plugins/com.google.cloud.tools.eclipse.appengine.facets.test</module>
    <module>plugins/com.google.cloud.tools.eclipse.appengine.libraries</module>
    <module>plugins/com.google.cloud.tools.eclipse.appengine.libraries.test</module>
    <module>plugins/com.google.cloud.tools.eclipse.appengine.localserver</module>
    <module>plugins/com.google.cloud.tools.eclipse.appengine.localserver.test</module>
    <module>plugins/com.google.cloud.tools.eclipse.login</module>
    <module>plugins/com.google.cloud.tools.eclipse.login.test</module>
    <module>plugins/com.google.cloud.tools.eclipse.appengine.newproject</module>
    <module>plugins/com.google.cloud.tools.eclipse.appengine.newproject.test</module>
    <module>plugins/com.google.cloud.tools.eclipse.appengine.newproject.maven</module>
    <module>plugins/com.google.cloud.tools.eclipse.appengine.newproject.maven.test</module>
    <module>plugins/com.google.cloud.tools.eclipse.appengine.validation</module>
    <module>plugins/com.google.cloud.tools.eclipse.appengine.validation.test</module>
    <module>plugins/com.google.cloud.tools.eclipse.appengine.ui</module>
    <module>plugins/com.google.cloud.tools.eclipse.appengine.ui.test</module>
    <module>plugins/com.google.cloud.tools.eclipse.preferences</module>
    <module>plugins/com.google.cloud.tools.eclipse.preferences.test</module>
    <module>plugins/com.google.cloud.tools.eclipse.projectselector</module>
    <module>plugins/com.google.cloud.tools.eclipse.projectselector.test</module>
    <module>plugins/com.google.cloud.tools.eclipse.sdk</module>
    <module>plugins/com.google.cloud.tools.eclipse.sdk.test</module>
    <module>plugins/com.google.cloud.tools.eclipse.sdk.ui</module>
    <module>plugins/com.google.cloud.tools.eclipse.sdk.ui.test</module>
    <module>plugins/com.google.cloud.tools.eclipse.test.dependencies</module>
    <module>plugins/com.google.cloud.tools.eclipse.test.util</module>
    <module>plugins/com.google.cloud.tools.eclipse.test.logback</module>
    <module>plugins/com.google.cloud.tools.eclipse.usagetracker</module>
    <module>plugins/com.google.cloud.tools.eclipse.usagetracker.test</module>
    <module>plugins/com.google.cloud.tools.eclipse.ui.util</module>
    <module>plugins/com.google.cloud.tools.eclipse.ui.util.test</module>
    <module>plugins/com.google.cloud.tools.eclipse.util</module>
    <module>plugins/com.google.cloud.tools.eclipse.util.test</module>
    <module>plugins/com.google.cloud.tools.eclipse.integration.appengine</module>
    <module>plugins/com.google.cloud.tools.eclipse.swtbot</module>
    <module>plugins/com.google.cloud.tools.eclipse.welcome</module>
    <module>plugins/com.google.cloud.tools.eclipse.welcome.test</module>
    <module>plugins/com.google.cloud.tools.eclipse.aeri</module>
    <module>plugins/com.google.cloud.tools.eclipse.aeri.test</module>

    <module>third_party/com.google.cloud.tools.eclipse.jdt.launching</module>
    <module>third_party/com.google.cloud.tools.eclipse.jst.server.core</module>
  </modules>

  <properties>
    <tycho.version>0.24.0</tycho.version>
    <tycho-extras.version>0.24.0</tycho-extras.version>
    <project.build.sourceEncoding>UTF-8</project.build.sourceEncoding>
    <eclipse.target>mars</eclipse.target>

    <!-- log surefire tests to stdout -->
    <tycho.showEclipseLog>true</tycho.showEclipseLog>

    <!--
      `SYSTEM` means use the default JDK (necessary for Travis).
      `BREE` means find a configured JDK using Maven Toolchains matching
      the Bundle-RequiredExecutionEnvironment. See `README.md` for details.
    -->
    <tycho.toolchains>BREE</tycho.toolchains>

     <!-- OS-specific JVM flags, empty for the default case but redefined below -->
     <os-jvm-flags/>
     <org.eclipse.swtbot.search.timeout>30000</org.eclipse.swtbot.search.timeout>

     <jgit.dirtyWorkingTree>warning</jgit.dirtyWorkingTree>
  </properties>

  <!--
    Maven dependencies that are OSGi bundles

    Note: simply putting these dependencies within the poms of the
    requesting bundles and features doesn't quite work with Tycho 0.24:
    they somehow bleed through and require being added to consumers
    of those bundles and features too.
  -->
  <dependencies>
    <dependency>
      <!-- bundle: com.google.gson -->
      <groupId>com.google.code.gson</groupId>
      <artifactId>gson</artifactId>
      <version>2.7</version>
    </dependency>
    <dependency>
      <!-- bundle: com.google.cloud.tools.appengine -->
      <groupId>com.google.cloud.tools</groupId>
      <artifactId>appengine-plugins-core</artifactId>
      <version>0.2.6</version>
    </dependency>
    <dependency>
      <!-- bundle: com.google.guava -->
      <groupId>com.google.guava</groupId>
      <artifactId>guava</artifactId>
      <version>20.0</version>
    </dependency>
    <dependency>
      <!-- bundle: jackson-core-asl -->
      <groupId>org.codehaus.jackson</groupId>
      <artifactId>jackson-core-asl</artifactId>
      <version>1.9.13</version>
    </dependency>
    <dependency>
      <!-- bundle: org.mortbay.jetty.server -->
      <groupId>org.mortbay.jetty</groupId>
      <artifactId>jetty</artifactId>
      <version>6.1.26</version>
    </dependency>
    <dependency>
      <!-- bundle: org.mortbay.jetty.util -->
      <groupId>org.mortbay.jetty</groupId>
      <artifactId>jetty-util</artifactId>
      <version>6.1.26</version>
    </dependency>
    <dependency>
<<<<<<< HEAD
      <!-- bundle: com.google.protobuf -->
      <groupId>com.google.protobuf</groupId>
      <artifactId>protobuf-java</artifactId>
      <version>2.6.0</version>
=======
      <!-- bundle: org.freemarker.freemarker -->
      <groupId>org.freemarker</groupId>
      <artifactId>freemarker</artifactId>
      <version>2.3.25-incubating</version>
>>>>>>> 54421869
    </dependency>
  </dependencies>

  <build>
    <plugins>
      <plugin>
        <groupId>org.eclipse.tycho</groupId>
        <artifactId>tycho-maven-plugin</artifactId>
        <extensions>true</extensions>
      </plugin>

      <plugin>
        <groupId>org.eclipse.tycho</groupId>
        <artifactId>tycho-compiler-plugin</artifactId>
        <configuration>
          <showWarnings>true</showWarnings>
          <!--
            avoid access restriction on class due to restriction on
            required library
          -->
          <compilerArgument>-warn:+discouraged,+forbidden,-unavoidableGenericProblems,-warningToken</compilerArgument>
        </configuration>
      </plugin>

      <plugin>
        <groupId>org.eclipse.tycho</groupId>
        <artifactId>target-platform-configuration</artifactId>
        <configuration>
          <filters>
            <filter>
              <type>java-package</type>
              <id>org.eclipse.jetty.http</id>
              <restrictTo>
                <versionRange>[${jettyMinVersion},${jettyMaxVersion})</versionRange>
              </restrictTo>
            </filter>
            <filter>
              <type>eclipse-plugin</type>
              <id>org.apache.commons.collections</id>
              <restrictTo>
                <versionRange>[3.2.2,4)</versionRange>
              </restrictTo>
            </filter>
          </filters>
          <environments>
            <environment>
              <os>linux</os> <ws>gtk</ws> <arch>x86</arch>
            </environment>
            <environment>
              <os>linux</os> <ws>gtk</ws> <arch>x86_64</arch>
            </environment>
            <environment>
              <os>win32</os> <ws>win32</ws> <arch>x86</arch>
            </environment>
            <environment>
              <os>win32</os> <ws>win32</ws> <arch>x86_64</arch>
            </environment>
            <environment>
              <os>macosx</os> <ws>cocoa</ws> <arch>x86_64</arch>
            </environment>
          </environments>
          <pomDependencies>consider</pomDependencies>
        </configuration>
      </plugin>

      <plugin>
        <groupId>org.eclipse.tycho</groupId>
        <artifactId>tycho-packaging-plugin</artifactId>
        <dependencies>
          <dependency>
            <groupId>org.eclipse.tycho.extras</groupId>
            <artifactId>tycho-buildtimestamp-jgit</artifactId>
            <version>${tycho-extras.version}</version>
          </dependency>
        </dependencies>
        <configuration>
          <timestampProvider>jgit</timestampProvider>
          <jgit.dirtyWorkingTree>${jgit.dirtyWorkingTree}</jgit.dirtyWorkingTree>
          <jgit.ignore>
            pom.xml
          </jgit.ignore>
        </configuration>
      </plugin>
      <plugin>
        <groupId>org.eclipse.tycho</groupId>
        <artifactId>tycho-p2-plugin</artifactId>
        <configuration>
          <baselineRepositories>
            <repository>
              <url>${project.url}</url>
            </repository>
          </baselineRepositories>
        </configuration>
      </plugin>

      <plugin>
        <groupId>org.apache.maven.plugins</groupId>
        <artifactId>maven-enforcer-plugin</artifactId>
        <executions>
          <execution>
            <goals><goal>enforce</goal></goals>
            <configuration>
              <rules>
                <bannedDependencies>
                  <excludes>
                    <exclude>commons-collections:commons-collections:[3.2.1]</exclude>
                  </excludes>
                </bannedDependencies>
                <bannedDependencies>
                  <!--
                    Ensure our bundles only use Guava 20.0.0. 
                    Tycho identifies p2-resolved bundles are of form:
                    p2.eclipse-plugin:com.google.guava:jar:20.0.0:system
                  -->
                  <searchTransitive>false</searchTransitive>
                  <excludes>
                    <exclude>com.google.guava:guava</exclude>
                    <exclude>*:com.google.guava</exclude>
                  </excludes>
                  <includes>
                    <include>com.google.guava:guava:[20,21)</include>
                    <include>*:com.google.guava:[20,21)</include>
                  </includes>
                </bannedDependencies>
              </rules>
            </configuration>
          </execution>
        </executions>
      </plugin>
    </plugins>

    <pluginManagement>
      <plugins>
        <plugin>
          <groupId>org.eclipse.tycho</groupId>
          <artifactId>tycho-maven-plugin</artifactId>
          <version>${tycho.version}</version>
          <extensions>true</extensions>
        </plugin>

        <plugin>
          <groupId>org.eclipse.tycho</groupId>
          <artifactId>tycho-compiler-plugin</artifactId>
          <version>${tycho.version}</version>
          <configuration>
            <showWarnings>true</showWarnings>
            <useJDK>${tycho.toolchains}</useJDK>
          </configuration>
        </plugin>

        <plugin>
          <groupId>org.eclipse.tycho</groupId>
          <artifactId>target-platform-configuration</artifactId>
          <version>${tycho.version}</version>
        </plugin>

        <plugin>
          <groupId>org.eclipse.tycho</groupId>
          <artifactId>tycho-packaging-plugin</artifactId>
          <version>${tycho.version}</version>
        </plugin>

        <plugin>
          <groupId>org.eclipse.tycho</groupId>
          <artifactId>tycho-p2-plugin</artifactId>
          <version>${tycho.version}</version>
        </plugin>

        <plugin>
          <groupId>org.eclipse.tycho</groupId>
          <artifactId>tycho-surefire-plugin</artifactId>
          <version>${tycho.version}</version>
          <configuration>
            <forkedProcessTimeoutInSeconds>600</forkedProcessTimeoutInSeconds>
            <argLine>-Dorg.eclipse.swtbot.search.timeout=${org.eclipse.swtbot.search.timeout} -Xms40m -Xmx1G -XX:MaxPermSize=512m -Djava.awt.headless=true ${os-jvm-flags}</argLine>
          </configuration>
        </plugin>

        <plugin>
          <groupId>org.apache.maven.plugins</groupId>
          <artifactId>maven-enforcer-plugin</artifactId>
          <version>1.4.1</version>
        </plugin>
      </plugins>
    </pluginManagement>
  </build>

  <profiles>
    <profile>
      <id>macosx-jvm-flags</id>
      <activation>
        <os><family>mac</family></os>
      </activation>
      <properties>
        <os-jvm-flags>-XstartOnFirstThread</os-jvm-flags>
      </properties>
    </profile>

    <profile>
      <id>build-eclipse-mars</id>
      <activation>
        <!-- Default target if no eclipse.target specified. -->
        <property>
          <name>!eclipse.target</name>
          <!-- when no longer the default: <name>eclipse.target</name> <value>mars</value> -->
        </property>
      </activation>
      <properties>
         <jettyMinVersion>9.1</jettyMinVersion>
         <jettyMaxVersion>9.3</jettyMaxVersion>
      </properties>
      <!-- build against a known target platform -->
      <modules>
        <module>eclipse/mars</module>
      </modules>
      <build>
        <plugins>
          <plugin>
            <groupId>org.eclipse.tycho</groupId>
            <artifactId>target-platform-configuration</artifactId>
            <configuration>
            <target>
              <artifact>
                <groupId>com.google.cloud.tools.eclipse</groupId>
                <artifactId>gcp-eclipse-mars</artifactId>
                <version>4.5.0-SNAPSHOT</version>
              </artifact>
            </target>
           </configuration>
          </plugin>
        </plugins>
      </build>
    </profile>

    <profile>
      <id>build-eclipse-neon</id>
      <activation>
        <property>
          <name>eclipse.target</name> <value>neon</value>
        </property>
      </activation>
      <properties>
         <jettyMinVersion>9.3</jettyMinVersion>
         <jettyMaxVersion>9.4</jettyMaxVersion>
      </properties>
      <!-- build against a known target platform -->
      <modules>
        <module>eclipse/neon</module>
      </modules>
      <build>
        <plugins>
          <plugin>
            <groupId>org.eclipse.tycho</groupId>
            <artifactId>target-platform-configuration</artifactId>
            <configuration>
            <target>
              <artifact>
                <groupId>com.google.cloud.tools.eclipse</groupId>
                <artifactId>gcp-eclipse-neon</artifactId>
                <version>4.6.0-SNAPSHOT</version>
              </artifact>
            </target>
           </configuration>
          </plugin>
        </plugins>
      </build>
    </profile>

    <profile>
      <id>build-eclipse-oxygen</id>
      <activation>
        <property>
          <name>eclipse.target</name> <value>oxygen</value>
        </property>
      </activation>
      <properties>
         <jettyMinVersion>9.3</jettyMinVersion>
         <jettyMaxVersion>9.5</jettyMaxVersion>
      </properties>
      <!-- build against a known target platform -->
      <modules>
        <module>eclipse/oxygen</module>
      </modules>
      <build>
        <plugins>
          <plugin>
            <groupId>org.eclipse.tycho</groupId>
            <artifactId>target-platform-configuration</artifactId>
            <configuration>
            <target>
              <artifact>
                <groupId>com.google.cloud.tools.eclipse</groupId>
                <artifactId>gcp-eclipse-oxygen</artifactId>
                <version>4.7.0-SNAPSHOT</version>
              </artifact>
            </target>
           </configuration>
          </plugin>
          <plugin>
            <groupId>org.codehaus.mojo</groupId>
            <artifactId>cobertura-maven-plugin</artifactId>
            <version>2.7</version>
            <configuration>
              <formats>
                <format>html</format>
                <format>xml</format>
              </formats>
              <check />
            </configuration>
          </plugin>
        </plugins>
      </build>
    </profile>

    <profile>
      <!--
        create a copy of the build target platform, suitable for setting
        as an Eclipse Target Platform
      -->
      <id>ide-target-platform</id>
      <modules>
        <module>eclipse/ide-target-platform</module>
      </modules>
    </profile>


    <profile>
      <id>travis</id>
      <properties>
        <!-- We configure Travis to use jdk7 -->
        <tycho.toolchains>SYSTEM</tycho.toolchains>
        <!-- Ensure we don't resolve previous versions of our artifacts -->
        <tycho.localArtifacts>ignore</tycho.localArtifacts>
        <jgit.dirtyWorkingTree>error</jgit.dirtyWorkingTree>
      </properties>
      <modules>
        <module>eclipse/ide-target-platform</module>
        <module>build/verify-feature-completeness</module>
      </modules>
    </profile>
  </profiles>

  <repositories>
    <repository>
      <id>sonatype-nexus-snapshots</id>
      <name>Sonatype Nexus Snapshots</name>
      <url>https://oss.sonatype.org/content/repositories/snapshots/</url>
      <releases>
        <enabled>false</enabled>
      </releases>
      <snapshots>
        <enabled>true</enabled>
      </snapshots>
    </repository>
  </repositories>
</project><|MERGE_RESOLUTION|>--- conflicted
+++ resolved
@@ -153,17 +153,10 @@
       <version>6.1.26</version>
     </dependency>
     <dependency>
-<<<<<<< HEAD
-      <!-- bundle: com.google.protobuf -->
-      <groupId>com.google.protobuf</groupId>
-      <artifactId>protobuf-java</artifactId>
-      <version>2.6.0</version>
-=======
       <!-- bundle: org.freemarker.freemarker -->
       <groupId>org.freemarker</groupId>
       <artifactId>freemarker</artifactId>
       <version>2.3.25-incubating</version>
->>>>>>> 54421869
     </dependency>
   </dependencies>
 
